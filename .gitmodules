[submodule "hw/gem5"]
	path = platform/gem5
	url = ../gem5-TCU.git
[submodule "platform/hw"]
	path = platform/hw
	url = ../tcu-if.git
[submodule "src/libs/musl"]
	path = src/libs/musl
	url = ../m3-musl.git
[submodule "src/libs/leveldb"]
	path = src/libs/leveldb
	url = ../m3-leveldb.git
[submodule "src/libs/flac"]
	path = src/libs/flac
	url = ../m3-flac.git
[submodule "src/libs/llvmprofile"]
	path = src/libs/llvmprofile
	url = ../m3-llvmprofile.git
<<<<<<< HEAD
[submodule "src/libs/openssl"]
	path = src/libs/openssl
	url = ../m3-openssl.git
[submodule "src/libs/tss"]
	path = src/libs/tss
	url = ../m3-tss.msr.git
=======
[submodule "src/apps/bsdutils"]
	path = src/apps/bsdutils
	url = ../m3-bsdcoreutils.git
>>>>>>> 731c5a42
<|MERGE_RESOLUTION|>--- conflicted
+++ resolved
@@ -16,15 +16,12 @@
 [submodule "src/libs/llvmprofile"]
 	path = src/libs/llvmprofile
 	url = ../m3-llvmprofile.git
-<<<<<<< HEAD
+[submodule "src/apps/bsdutils"]
+	path = src/apps/bsdutils
+	url = ../m3-bsdcoreutils.git
 [submodule "src/libs/openssl"]
 	path = src/libs/openssl
 	url = ../m3-openssl.git
 [submodule "src/libs/tss"]
 	path = src/libs/tss
-	url = ../m3-tss.msr.git
-=======
-[submodule "src/apps/bsdutils"]
-	path = src/apps/bsdutils
-	url = ../m3-bsdcoreutils.git
->>>>>>> 731c5a42
+	url = ../m3-tss.msr.git